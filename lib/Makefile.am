--- conflicted
+++ resolved
@@ -1,5 +1 @@
-<<<<<<< HEAD
-SUBDIRS = libspl libavl libnvpair libuutil libzpool libzfs
-=======
-SUBDIRS = libavl libnvpair libuutil libzfs # libzpool
->>>>>>> d28f2403
+SUBDIRS = libspl libavl libnvpair libuutil libzfs # libzpool