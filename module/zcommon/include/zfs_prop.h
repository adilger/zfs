/*
 * CDDL HEADER START
 *
 * The contents of this file are subject to the terms of the
 * Common Development and Distribution License (the "License").
 * You may not use this file except in compliance with the License.
 *
 * You can obtain a copy of the license at usr/src/OPENSOLARIS.LICENSE
 * or http://www.opensolaris.org/os/licensing.
 * See the License for the specific language governing permissions
 * and limitations under the License.
 *
 * When distributing Covered Code, include this CDDL HEADER in each
 * file and include the License file at usr/src/OPENSOLARIS.LICENSE.
 * If applicable, add the following below this CDDL HEADER, with the
 * fields enclosed by brackets "[]" replaced with your own identifying
 * information: Portions Copyright [yyyy] [name of copyright owner]
 *
 * CDDL HEADER END
 */
/*
 * Copyright 2010 Sun Microsystems, Inc.  All rights reserved.
 * Use is subject to license terms.
 */

#ifndef	_ZFS_PROP_H
#define	_ZFS_PROP_H

<<<<<<< HEAD


=======
>>>>>>> 957b7b41
#include <sys/fs/zfs.h>
#include <sys/types.h>

#ifdef	__cplusplus
extern "C" {
#endif

/*
 * For index types (e.g. compression and checksum), we want the numeric value
 * in the kernel, but the string value in userland.
 */
typedef enum {
	PROP_TYPE_NUMBER,	/* numeric value */
	PROP_TYPE_STRING,	/* string value */
	PROP_TYPE_INDEX		/* numeric value indexed by string */
} zprop_type_t;

typedef enum {
	PROP_DEFAULT,
	PROP_READONLY,
	PROP_INHERIT,
	/*
	 * ONETIME properties are a sort of conglomeration of READONLY
	 * and INHERIT.  They can be set only during object creation,
	 * after that they are READONLY.  If not explicitly set during
	 * creation, they can be inherited.
	 */
	PROP_ONETIME
} zprop_attr_t;

typedef struct zfs_index {
	const char *pi_name;
	uint64_t pi_value;
} zprop_index_t;

typedef struct {
	const char *pd_name;		/* human-readable property name */
	int pd_propnum;			/* property number */
	zprop_type_t pd_proptype;	/* string, boolean, index, number */
	const char *pd_strdefault;	/* default for strings */
	uint64_t pd_numdefault;		/* for boolean / index / number */
	zprop_attr_t pd_attr;		/* default, readonly, inherit */
	int pd_types;			/* bitfield of valid dataset types */
					/* fs | vol | snap; or pool */
	const char *pd_values;		/* string telling acceptable values */
	const char *pd_colname;		/* column header for "zfs list" */
	boolean_t pd_rightalign;	/* column alignment for "zfs list" */
	boolean_t pd_visible;		/* do we list this property with the */
					/* "zfs get" help message */
	const zprop_index_t *pd_table;	/* for index properties, a table */
					/* defining the possible values */
	size_t pd_table_size;		/* number of entries in pd_table[] */
} zprop_desc_t;

/*
 * zfs dataset property functions
 */
void zfs_prop_init(void);
zprop_type_t zfs_prop_get_type(zfs_prop_t);
boolean_t zfs_prop_delegatable(zfs_prop_t prop);
zprop_desc_t *zfs_prop_get_table(void);

/*
 * zpool property functions
 */
void zpool_prop_init(void);
zprop_type_t zpool_prop_get_type(zpool_prop_t);
zprop_desc_t *zpool_prop_get_table(void);

/*
 * Common routines to initialize property tables
 */
void zprop_register_impl(int, const char *, zprop_type_t, uint64_t,
    const char *, zprop_attr_t, int, const char *, const char *,
    boolean_t, boolean_t, const zprop_index_t *);
void zprop_register_string(int, const char *, const char *,
    zprop_attr_t attr, int, const char *, const char *);
void zprop_register_number(int, const char *, uint64_t, zprop_attr_t, int,
    const char *, const char *);
void zprop_register_index(int, const char *, uint64_t, zprop_attr_t, int,
    const char *, const char *, const zprop_index_t *);
void zprop_register_hidden(int, const char *, zprop_type_t, zprop_attr_t,
    int, const char *);

/*
 * Common routines for zfs and zpool property management
 */
int zprop_iter_common(zprop_func, void *, boolean_t, boolean_t, zfs_type_t);
int zprop_name_to_prop(const char *, zfs_type_t);
int zprop_string_to_index(int, const char *, uint64_t *, zfs_type_t);
int zprop_index_to_string(int, uint64_t, const char **, zfs_type_t);
uint64_t zprop_random_value(int, uint64_t, zfs_type_t);
const char *zprop_values(int, zfs_type_t);
size_t zprop_width(int, boolean_t *, zfs_type_t);
boolean_t zprop_valid_for_type(int, zfs_type_t);

#ifdef	__cplusplus
}
#endif

#endif	/* _ZFS_PROP_H */<|MERGE_RESOLUTION|>--- conflicted
+++ resolved
@@ -26,11 +26,6 @@
 #ifndef	_ZFS_PROP_H
 #define	_ZFS_PROP_H
 
-<<<<<<< HEAD
-
-
-=======
->>>>>>> 957b7b41
 #include <sys/fs/zfs.h>
 #include <sys/types.h>
 
