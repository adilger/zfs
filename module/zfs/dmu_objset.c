--- conflicted
+++ resolved
@@ -892,30 +892,16 @@
 		return (err);
 	}
 
-<<<<<<< HEAD
 	sn->dstg = dsl_sync_task_group_create(spa_get_dsl(spa));
 	sn->snapname = snapname;
 	sn->props = props;
+	sn->recursive = recursive;
 
 	if (recursive) {
-		sn->checkperms = B_TRUE;
-=======
-	sn.dstg = dsl_sync_task_group_create(spa_get_dsl(spa));
-	sn.snapname = snapname;
-	sn.props = props;
-	sn.recursive = recursive;
-
-	if (recursive) {
->>>>>>> 06a45ce5
 		err = dmu_objset_find(fsname,
 		    dmu_objset_snapshot_one, sn, DS_FIND_CHILDREN);
 	} else {
-<<<<<<< HEAD
-		sn->checkperms = B_FALSE;
 		err = dmu_objset_snapshot_one(fsname, sn);
-=======
-		err = dmu_objset_snapshot_one(fsname, &sn);
->>>>>>> 06a45ce5
 	}
 
 	if (err == 0)
