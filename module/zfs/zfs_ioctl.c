--- conflicted
+++ resolved
@@ -1594,12 +1594,7 @@
 	int error;
 	nvlist_t *nv;
 
-<<<<<<< HEAD
-	if ((error = dmu_objset_open(zc->zc_name,
-	    DMU_OST_ANY, DS_MODE_USER | DS_MODE_READONLY, &os)))
-=======
-	if (error = dmu_objset_hold(zc->zc_name, FTAG, &os))
->>>>>>> 428870ff
+	if ((error = dmu_objset_hold(zc->zc_name, FTAG, &os)))
 		return (error);
 
 	dmu_objset_fast_stat(os, &zc->zc_objset_stats);
@@ -1700,13 +1695,8 @@
 	objset_t *os;
 	int err;
 
-<<<<<<< HEAD
-	if ((err = dmu_objset_open(zc->zc_name,
-	    DMU_OST_ANY, DS_MODE_USER | DS_MODE_READONLY, &os)))
-=======
 	/* XXX reading without owning */
-	if (err = dmu_objset_hold(zc->zc_name, FTAG, &os))
->>>>>>> 428870ff
+	if ((err = dmu_objset_hold(zc->zc_name, FTAG, &os)))
 		return (err);
 
 	dmu_objset_fast_stat(os, &zc->zc_objset_stats);
@@ -1773,13 +1763,8 @@
 	char *p;
 	size_t orig_len = strlen(zc->zc_name);
 
-<<<<<<< HEAD
-	if ((error = dmu_objset_open(zc->zc_name,
-	    DMU_OST_ANY, DS_MODE_USER | DS_MODE_READONLY, &os))) {
-=======
 top:
-	if (error = dmu_objset_hold(zc->zc_name, FTAG, &os)) {
->>>>>>> 428870ff
+	if ((error = dmu_objset_hold(zc->zc_name, FTAG, &os))) {
 		if (error == ENOENT)
 			error = ESRCH;
 		return (error);
@@ -1915,35 +1900,6 @@
 	    vallen != 3)
 		return (EINVAL);
 
-<<<<<<< HEAD
-		if (prop == ZPROP_INVAL) {
-			/*
-			 * If this is a user-defined property, it must be a
-			 * string, and there is no further validation to do.
-			 */
-			if (zfs_prop_user(propname) &&
-			    nvpair_type(elem) == DATA_TYPE_STRING) {
-				if ((error = zfs_secpolicy_write_perms(name,
-				    ZFS_DELEG_PERM_USERPROP, CRED())))
-					return (error);
-				continue;
-			}
-
-			if (!issnap && zfs_prop_userquota(propname) &&
-			    nvpair_type(elem) == DATA_TYPE_UINT64_ARRAY) {
-				const char *perm;
-				const char *up = zfs_userquota_prop_prefixes
-				    [ZFS_PROP_USERQUOTA];
-				if (strncmp(propname, up, strlen(up)) == 0)
-					perm = ZFS_DELEG_PERM_USERQUOTA;
-				else
-					perm = ZFS_DELEG_PERM_GROUPQUOTA;
-				if ((error = zfs_secpolicy_write_perms(name,
-				    perm, CRED())))
-					return (error);
-				continue;
-			}
-=======
 	domain = dash + 1;
 	type = valary[0];
 	rid = valary[1];
@@ -1954,7 +1910,6 @@
 		err = zfs_set_userquota(zfsvfs, type, domain, rid, quota);
 		zfsvfs_rele(zfsvfs, FTAG);
 	}
->>>>>>> 428870ff
 
 	return (err);
 }
