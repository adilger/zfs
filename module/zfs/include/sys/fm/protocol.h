/*
 * CDDL HEADER START
 *
 * The contents of this file are subject to the terms of the
 * Common Development and Distribution License (the "License").
 * You may not use this file except in compliance with the License.
 *
 * You can obtain a copy of the license at usr/src/OPENSOLARIS.LICENSE
 * or http://www.opensolaris.org/os/licensing.
 * See the License for the specific language governing permissions
 * and limitations under the License.
 *
 * When distributing Covered Code, include this CDDL HEADER in each
 * file and include the License file at usr/src/OPENSOLARIS.LICENSE.
 * If applicable, add the following below this CDDL HEADER, with the
 * fields enclosed by brackets "[]" replaced with your own identifying
 * information: Portions Copyright [yyyy] [name of copyright owner]
 *
 * CDDL HEADER END
 */

/*
 * Copyright (c) 2004, 2010, Oracle and/or its affiliates. All rights reserved.
 */

#ifndef	_SYS_FM_PROTOCOL_H
#define	_SYS_FM_PROTOCOL_H

#ifdef	__cplusplus
extern "C" {
#endif

#ifdef _KERNEL
#include <sys/varargs.h>
#include <sys/nvpair.h>
#else
#include <libnvpair.h>
#include <stdarg.h>
#endif
#include <sys/processor.h>

/* FM common member names */
#define	FM_CLASS			"class"
#define	FM_VERSION			"version"

/* FM event class values */
#define	FM_EREPORT_CLASS		"ereport"
#define	FM_FAULT_CLASS			"fault"
#define	FM_DEFECT_CLASS			"defect"
#define	FM_RSRC_CLASS			"resource"
#define	FM_LIST_EVENT			"list"

/* FM list.* event class values */
#define	FM_LIST_SUSPECT_CLASS		FM_LIST_EVENT ".suspect"
#define	FM_LIST_ISOLATED_CLASS		FM_LIST_EVENT ".isolated"
#define	FM_LIST_REPAIRED_CLASS		FM_LIST_EVENT ".repaired"
#define	FM_LIST_UPDATED_CLASS		FM_LIST_EVENT ".updated"
#define	FM_LIST_RESOLVED_CLASS		FM_LIST_EVENT ".resolved"

/* ereport class subcategory values */
#define	FM_ERROR_CPU			"cpu"
#define	FM_ERROR_IO			"io"

/* ereport version and payload member names */
#define	FM_EREPORT_VERS0		0
#define	FM_EREPORT_VERSION		FM_EREPORT_VERS0

/* ereport payload member names */
#define	FM_EREPORT_DETECTOR		"detector"
#define	FM_EREPORT_ENA			"ena"
#define	FM_EREPORT_TIME			"time"

/* list.* event payload member names */
#define	FM_LIST_EVENT_SIZE		"list-sz"

/*
 * list.suspect, isolated, updated, repaired and resolved
 * versions/payload member names.
 */
#define	FM_SUSPECT_UUID			"uuid"
#define	FM_SUSPECT_DIAG_CODE		"code"
#define	FM_SUSPECT_DIAG_TIME		"diag-time"
#define	FM_SUSPECT_DE			"de"
#define	FM_SUSPECT_FAULT_LIST		"fault-list"
#define	FM_SUSPECT_FAULT_SZ		"fault-list-sz"
#define	FM_SUSPECT_FAULT_STATUS		"fault-status"
#define	FM_SUSPECT_INJECTED		"__injected"
#define	FM_SUSPECT_MESSAGE		"message"
#define	FM_SUSPECT_RETIRE		"retire"
#define	FM_SUSPECT_RESPONSE		"response"
#define	FM_SUSPECT_SEVERITY		"severity"

#define	FM_SUSPECT_VERS0		0
#define	FM_SUSPECT_VERSION		FM_SUSPECT_VERS0

#define	FM_SUSPECT_FAULTY		0x1
#define	FM_SUSPECT_UNUSABLE		0x2
#define	FM_SUSPECT_NOT_PRESENT		0x4
#define	FM_SUSPECT_DEGRADED		0x8
#define	FM_SUSPECT_REPAIRED		0x10
#define	FM_SUSPECT_REPLACED		0x20
#define	FM_SUSPECT_ACQUITTED		0x40

/* fault event versions and payload member names */
#define	FM_FAULT_VERS0			0
#define	FM_FAULT_VERSION		FM_FAULT_VERS0

#define	FM_FAULT_ASRU			"asru"
#define	FM_FAULT_FRU			"fru"
#define	FM_FAULT_FRU_LABEL		"fru-label"
#define	FM_FAULT_CERTAINTY		"certainty"
#define	FM_FAULT_RESOURCE		"resource"
#define	FM_FAULT_LOCATION		"location"

/* resource event versions and payload member names */
#define	FM_RSRC_VERS0			0
#define	FM_RSRC_VERSION			FM_RSRC_VERS0
#define	FM_RSRC_RESOURCE		"resource"

/* resource.fm.asru.* payload member names */
#define	FM_RSRC_ASRU_UUID		"uuid"
#define	FM_RSRC_ASRU_CODE		"code"
#define	FM_RSRC_ASRU_FAULTY		"faulty"
#define	FM_RSRC_ASRU_REPAIRED		"repaired"
#define	FM_RSRC_ASRU_REPLACED		"replaced"
#define	FM_RSRC_ASRU_ACQUITTED		"acquitted"
#define	FM_RSRC_ASRU_RESOLVED		"resolved"
#define	FM_RSRC_ASRU_UNUSABLE		"unusable"
#define	FM_RSRC_ASRU_EVENT		"event"

/* resource.fm.xprt.* versions and payload member names */
#define	FM_RSRC_XPRT_VERS0		0
#define	FM_RSRC_XPRT_VERSION		FM_RSRC_XPRT_VERS0
#define	FM_RSRC_XPRT_UUID		"uuid"
#define	FM_RSRC_XPRT_SUBCLASS		"subclass"
#define	FM_RSRC_XPRT_FAULT_STATUS	"fault-status"
#define	FM_RSRC_XPRT_FAULT_HAS_ASRU	"fault-has-asru"

/*
 * FM ENA Format Macros
 */
#define	ENA_FORMAT_MASK			0x3
#define	ENA_FORMAT(ena)			((ena) & ENA_FORMAT_MASK)

/* ENA format types */
#define	FM_ENA_FMT0			0
#define	FM_ENA_FMT1			1
#define	FM_ENA_FMT2			2

/* Format 1 */
#define	ENA_FMT1_GEN_MASK		0x00000000000003FCull
#define	ENA_FMT1_ID_MASK		0xFFFFFFFFFFFFFC00ull
#define	ENA_FMT1_CPUID_MASK		0x00000000000FFC00ull
#define	ENA_FMT1_TIME_MASK		0xFFFFFFFFFFF00000ull
#define	ENA_FMT1_GEN_SHFT		2
#define	ENA_FMT1_ID_SHFT		10
#define	ENA_FMT1_CPUID_SHFT		ENA_FMT1_ID_SHFT
#define	ENA_FMT1_TIME_SHFT		20

/* Format 2 */
#define	ENA_FMT2_GEN_MASK		0x00000000000003FCull
#define	ENA_FMT2_ID_MASK		0xFFFFFFFFFFFFFC00ull
#define	ENA_FMT2_TIME_MASK		ENA_FMT2_ID_MASK
#define	ENA_FMT2_GEN_SHFT		2
#define	ENA_FMT2_ID_SHFT		10
#define	ENA_FMT2_TIME_SHFT		ENA_FMT2_ID_SHFT

/* Common FMRI type names */
#define	FM_FMRI_AUTHORITY		"authority"
#define	FM_FMRI_SCHEME			"scheme"
#define	FM_FMRI_SVC_AUTHORITY		"svc-authority"
#define	FM_FMRI_FACILITY		"facility"

/* FMRI authority-type member names */
#define	FM_FMRI_AUTH_CHASSIS		"chassis-id"
#define	FM_FMRI_AUTH_PRODUCT_SN		"product-sn"
#define	FM_FMRI_AUTH_PRODUCT		"product-id"
#define	FM_FMRI_AUTH_DOMAIN		"domain-id"
#define	FM_FMRI_AUTH_SERVER		"server-id"
#define	FM_FMRI_AUTH_HOST		"host-id"

#define	FM_AUTH_VERS0			0
#define	FM_FMRI_AUTH_VERSION		FM_AUTH_VERS0

/* scheme name values */
#define	FM_FMRI_SCHEME_FMD		"fmd"
#define	FM_FMRI_SCHEME_DEV		"dev"
#define	FM_FMRI_SCHEME_HC		"hc"
#define	FM_FMRI_SCHEME_SVC		"svc"
#define	FM_FMRI_SCHEME_CPU		"cpu"
#define	FM_FMRI_SCHEME_MEM		"mem"
#define	FM_FMRI_SCHEME_MOD		"mod"
#define	FM_FMRI_SCHEME_PKG		"pkg"
#define	FM_FMRI_SCHEME_LEGACY		"legacy-hc"
#define	FM_FMRI_SCHEME_ZFS		"zfs"

/* Scheme versions */
#define	FMD_SCHEME_VERSION0		0
#define	FM_FMD_SCHEME_VERSION		FMD_SCHEME_VERSION0
#define	DEV_SCHEME_VERSION0		0
#define	FM_DEV_SCHEME_VERSION		DEV_SCHEME_VERSION0
#define	FM_HC_VERS0			0
#define	FM_HC_SCHEME_VERSION		FM_HC_VERS0
#define	CPU_SCHEME_VERSION0		0
#define	CPU_SCHEME_VERSION1		1
#define	FM_CPU_SCHEME_VERSION		CPU_SCHEME_VERSION1
#define	MEM_SCHEME_VERSION0		0
#define	FM_MEM_SCHEME_VERSION		MEM_SCHEME_VERSION0
#define	MOD_SCHEME_VERSION0		0
#define	FM_MOD_SCHEME_VERSION		MOD_SCHEME_VERSION0
#define	PKG_SCHEME_VERSION0		0
#define	FM_PKG_SCHEME_VERSION		PKG_SCHEME_VERSION0
#define	LEGACY_SCHEME_VERSION0		0
#define	FM_LEGACY_SCHEME_VERSION	LEGACY_SCHEME_VERSION0
#define	SVC_SCHEME_VERSION0		0
#define	FM_SVC_SCHEME_VERSION		SVC_SCHEME_VERSION0
#define	ZFS_SCHEME_VERSION0		0
#define	FM_ZFS_SCHEME_VERSION		ZFS_SCHEME_VERSION0

/* hc scheme member names */
#define	FM_FMRI_HC_SERIAL_ID		"serial"
#define	FM_FMRI_HC_PART			"part"
#define	FM_FMRI_HC_REVISION		"revision"
#define	FM_FMRI_HC_ROOT			"hc-root"
#define	FM_FMRI_HC_LIST_SZ		"hc-list-sz"
#define	FM_FMRI_HC_LIST			"hc-list"
#define	FM_FMRI_HC_SPECIFIC		"hc-specific"

/* facility member names */
#define	FM_FMRI_FACILITY_NAME		"facility-name"
#define	FM_FMRI_FACILITY_TYPE		"facility-type"

/* hc-list version and member names */
#define	FM_FMRI_HC_NAME			"hc-name"
#define	FM_FMRI_HC_ID			"hc-id"

#define	HC_LIST_VERSION0		0
#define	FM_HC_LIST_VERSION		HC_LIST_VERSION0

/* hc-specific member names */
#define	FM_FMRI_HC_SPECIFIC_OFFSET	"offset"
#define	FM_FMRI_HC_SPECIFIC_PHYSADDR	"physaddr"

/* fmd module scheme member names */
#define	FM_FMRI_FMD_NAME		"mod-name"
#define	FM_FMRI_FMD_VERSION		"mod-version"

/* dev scheme member names */
#define	FM_FMRI_DEV_ID			"devid"
#define	FM_FMRI_DEV_TGTPTLUN0		"target-port-l0id"
#define	FM_FMRI_DEV_PATH		"device-path"

/* pkg scheme member names */
#define	FM_FMRI_PKG_BASEDIR		"pkg-basedir"
#define	FM_FMRI_PKG_INST		"pkg-inst"
#define	FM_FMRI_PKG_VERSION		"pkg-version"

/* svc scheme member names */
#define	FM_FMRI_SVC_NAME		"svc-name"
#define	FM_FMRI_SVC_INSTANCE		"svc-instance"
#define	FM_FMRI_SVC_CONTRACT_ID		"svc-contract-id"

/* svc-authority member names */
#define	FM_FMRI_SVC_AUTH_SCOPE		"scope"
#define	FM_FMRI_SVC_AUTH_SYSTEM_FQN	"system-fqn"

/* cpu scheme member names */
#define	FM_FMRI_CPU_ID			"cpuid"
#define	FM_FMRI_CPU_SERIAL_ID		"serial"
#define	FM_FMRI_CPU_MASK		"cpumask"
#define	FM_FMRI_CPU_VID			"cpuvid"
#define	FM_FMRI_CPU_CPUFRU		"cpufru"
#define	FM_FMRI_CPU_CACHE_INDEX		"cacheindex"
#define	FM_FMRI_CPU_CACHE_WAY		"cacheway"
#define	FM_FMRI_CPU_CACHE_BIT		"cachebit"
#define	FM_FMRI_CPU_CACHE_TYPE		"cachetype"

#define	FM_FMRI_CPU_CACHE_TYPE_L2	0
#define	FM_FMRI_CPU_CACHE_TYPE_L3	1

/* legacy-hc scheme member names */
#define	FM_FMRI_LEGACY_HC		"component"
#define	FM_FMRI_LEGACY_HC_PREFIX	FM_FMRI_SCHEME_HC":///" \
    FM_FMRI_LEGACY_HC"="

/* mem scheme member names */
#define	FM_FMRI_MEM_UNUM		"unum"
#define	FM_FMRI_MEM_SERIAL_ID		"serial"
#define	FM_FMRI_MEM_PHYSADDR		"physaddr"
#define	FM_FMRI_MEM_MEMCONFIG		"memconfig"
#define	FM_FMRI_MEM_OFFSET		"offset"

/* mod scheme member names */
#define	FM_FMRI_MOD_PKG			"mod-pkg"
#define	FM_FMRI_MOD_NAME		"mod-name"
#define	FM_FMRI_MOD_ID			"mod-id"
#define	FM_FMRI_MOD_DESC		"mod-desc"

/* zfs scheme member names */
#define	FM_FMRI_ZFS_POOL		"pool"
#define	FM_FMRI_ZFS_VDEV		"vdev"

#define	FM_NVA_FREE	0		/* free allocator on nvlist_destroy */
#define	FM_NVA_RETAIN	1		/* keep allocator on nvlist_destroy */

extern nv_alloc_t *fm_nva_xcreate(char *, size_t);
extern void fm_nva_xdestroy(nv_alloc_t *);
extern nvlist_t *fm_nvlist_create(nv_alloc_t *);
extern void fm_nvlist_destroy(nvlist_t *, int);
extern void fm_ereport_set(nvlist_t *, int, const char *, uint64_t,
    const nvlist_t *, ...);
extern void fm_payload_set(nvlist_t *, ...);
extern int i_fm_payload_set(nvlist_t *, const char *, va_list);
extern void fm_fmri_hc_set(nvlist_t *, int, const nvlist_t *, nvlist_t *,
    int, ...);
extern void fm_fmri_dev_set(nvlist_t *, int, const nvlist_t *, const char *,
<<<<<<< HEAD
    const char *);
=======
    const char *, const char *);
extern void fm_fmri_de_set(nvlist_t *, int, const nvlist_t *, const char *);
>>>>>>> e2ca9a51
extern void fm_fmri_cpu_set(nvlist_t *, int, const nvlist_t *, uint32_t,
    uint8_t *, const char *);
extern void fm_fmri_mem_set(nvlist_t *, int, const nvlist_t *, const char *,
    const char *, uint64_t);
extern void fm_fmri_zfs_set(nvlist_t *, int, uint64_t, uint64_t);
<<<<<<< HEAD
=======
extern void fm_fmri_hc_create(nvlist_t *, int, const nvlist_t *, nvlist_t *,
    nvlist_t *, int, ...);

>>>>>>> e2ca9a51
extern uint64_t fm_ena_increment(uint64_t);
extern uint64_t fm_ena_generate(uint64_t, uchar_t);
extern uint64_t fm_ena_generate_cpu(uint64_t, processorid_t, uchar_t);
extern uint64_t fm_ena_generation_get(uint64_t);
extern uchar_t fm_ena_format_get(uint64_t);
extern uint64_t fm_ena_id_get(uint64_t);
extern uint64_t fm_ena_time_get(uint64_t);

#ifdef	__cplusplus
}
#endif

#endif /* _SYS_FM_PROTOCOL_H */<|MERGE_RESOLUTION|>--- conflicted
+++ resolved
@@ -314,23 +314,16 @@
 extern void fm_fmri_hc_set(nvlist_t *, int, const nvlist_t *, nvlist_t *,
     int, ...);
 extern void fm_fmri_dev_set(nvlist_t *, int, const nvlist_t *, const char *,
-<<<<<<< HEAD
-    const char *);
-=======
     const char *, const char *);
 extern void fm_fmri_de_set(nvlist_t *, int, const nvlist_t *, const char *);
->>>>>>> e2ca9a51
 extern void fm_fmri_cpu_set(nvlist_t *, int, const nvlist_t *, uint32_t,
     uint8_t *, const char *);
 extern void fm_fmri_mem_set(nvlist_t *, int, const nvlist_t *, const char *,
     const char *, uint64_t);
 extern void fm_fmri_zfs_set(nvlist_t *, int, uint64_t, uint64_t);
-<<<<<<< HEAD
-=======
 extern void fm_fmri_hc_create(nvlist_t *, int, const nvlist_t *, nvlist_t *,
     nvlist_t *, int, ...);
 
->>>>>>> e2ca9a51
 extern uint64_t fm_ena_increment(uint64_t);
 extern uint64_t fm_ena_generate(uint64_t, uchar_t);
 extern uint64_t fm_ena_generate_cpu(uint64_t, processorid_t, uchar_t);
