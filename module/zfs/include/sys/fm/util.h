/*
 * CDDL HEADER START
 *
 * The contents of this file are subject to the terms of the
 * Common Development and Distribution License (the "License").
 * You may not use this file except in compliance with the License.
 *
 * You can obtain a copy of the license at usr/src/OPENSOLARIS.LICENSE
 * or http://www.opensolaris.org/os/licensing.
 * See the License for the specific language governing permissions
 * and limitations under the License.
 *
 * When distributing Covered Code, include this CDDL HEADER in each
 * file and include the License file at usr/src/OPENSOLARIS.LICENSE.
 * If applicable, add the following below this CDDL HEADER, with the
 * fields enclosed by brackets "[]" replaced with your own identifying
 * information: Portions Copyright [yyyy] [name of copyright owner]
 *
 * CDDL HEADER END
 */

/*
 * Copyright 2006 Sun Microsystems, Inc.  All rights reserved.
 * Use is subject to license terms.
 */

#ifndef	_SYS_FM_UTIL_H
#define	_SYS_FM_UTIL_H



#ifdef	__cplusplus
extern "C" {
#endif

#include <sys/nvpair.h>

/*
 * Shared user/kernel definitions for class length, error channel name,
 * and kernel event publisher string.
 */
#define	FM_MAX_CLASS 100
#define	FM_ERROR_CHAN	"com.sun:fm:error"
#define	FM_PUB		"fm"

/*
 * ereport dump device transport support
 *
 * Ereports are written out to the dump device at a proscribed offset from the
 * end, similar to in-transit log messages.  The ereports are represented as a
 * erpt_dump_t header followed by ed_size bytes of packed native nvlist data.
 *
 * NOTE: All of these constants and the header must be defined so they have the
 * same representation for *both* 32-bit and 64-bit producers and consumers.
 */
#define	ERPT_MAGIC	0xf00d4eddU
#define	ERPT_MAX_ERRS	16
#define	ERPT_DATA_SZ	(6 * 1024)
#define	ERPT_EVCH_MAX	256
#define	ERPT_HIWAT	64

typedef struct erpt_dump {
	uint32_t ed_magic;	/* ERPT_MAGIC or zero to indicate end */
	uint32_t ed_chksum;	/* checksum32() of packed nvlist data */
	uint32_t ed_size;	/* ereport (nvl) fixed buf size */
	uint32_t ed_pad;	/* reserved for future use */
	hrtime_t ed_hrt_nsec;	/* hrtime of this ereport */
	hrtime_t ed_hrt_base;	/* hrtime sample corresponding to ed_tod_base */
	struct {
		uint64_t sec;	/* seconds since gettimeofday() Epoch */
		uint64_t nsec;	/* nanoseconds past ed_tod_base.sec */
	} ed_tod_base;
} erpt_dump_t;

#ifdef _KERNEL

#include <sys/systm.h>
#include <sys/zfs_ioctl.h>

#define ZEVENT_SHUTDOWN	0x1

typedef void zevent_cb_t(nvlist_t *);

typedef struct zevent_s {
<<<<<<< HEAD
	nvlist_t	*ev_nvl;     /* protected by the zevent_lock */
	list_t		ev_zpd_list; /* " */
	list_node_t	ev_node;     /* " */
	zevent_cb_t	*ev_cb;      /* " */
=======
	nvlist_t	*ev_nvl;       /* protected by the zevent_lock */
	nvlist_t	*ev_detector;  /* " */
	list_t		ev_zpd_list;   /* " */
	list_node_t	ev_node;       /* " */
	zevent_cb_t	*ev_cb;        /* " */
>>>>>>> 7008960b
} zevent_t;

typedef struct zfs_private_data {
	zevent_t	*zpd_zevent; /* protected by the zevent_lock */
	list_node_t	zpd_node;    /* " */
	uint64_t	zpd_dropped; /* " */
} zfs_private_data_t;

extern void fm_init(void);
extern void fm_fini(void);
extern void fm_nvprint(nvlist_t *);
extern void fm_zevent_init(zfs_private_data_t *);
extern void fm_zevent_fini(zfs_private_data_t *);
extern void fm_zevent_post(nvlist_t *, zevent_cb_t *);
extern void fm_zevent_drain_all(int *);
extern int fm_zevent_next(zfs_private_data_t *, zfs_cmd_t *);
extern int fm_zevent_wait(zfs_private_data_t *);

#else

static inline void fm_init(void) { }
static inline void fm_fini(void) { }

#endif  /* _KERNEL */

#ifdef	__cplusplus
}
#endif

#endif /* _SYS_FM_UTIL_H */<|MERGE_RESOLUTION|>--- conflicted
+++ resolved
@@ -82,18 +82,11 @@
 typedef void zevent_cb_t(nvlist_t *);
 
 typedef struct zevent_s {
-<<<<<<< HEAD
-	nvlist_t	*ev_nvl;     /* protected by the zevent_lock */
-	list_t		ev_zpd_list; /* " */
-	list_node_t	ev_node;     /* " */
-	zevent_cb_t	*ev_cb;      /* " */
-=======
 	nvlist_t	*ev_nvl;       /* protected by the zevent_lock */
 	nvlist_t	*ev_detector;  /* " */
 	list_t		ev_zpd_list;   /* " */
 	list_node_t	ev_node;       /* " */
 	zevent_cb_t	*ev_cb;        /* " */
->>>>>>> 7008960b
 } zevent_t;
 
 typedef struct zfs_private_data {
