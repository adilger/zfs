/*
 * CDDL HEADER START
 *
 * The contents of this file are subject to the terms of the
 * Common Development and Distribution License (the "License").
 * You may not use this file except in compliance with the License.
 *
 * You can obtain a copy of the license at usr/src/OPENSOLARIS.LICENSE
 * or http://www.opensolaris.org/os/licensing.
 * See the License for the specific language governing permissions
 * and limitations under the License.
 *
 * When distributing Covered Code, include this CDDL HEADER in each
 * file and include the License file at usr/src/OPENSOLARIS.LICENSE.
 * If applicable, add the following below this CDDL HEADER, with the
 * fields enclosed by brackets "[]" replaced with your own identifying
 * information: Portions Copyright [yyyy] [name of copyright owner]
 *
 * CDDL HEADER END
 */

/*
 * Copyright (c) 2006, 2010, Oracle and/or its affiliates. All rights reserved.
 */

#include <sys/spa.h>
#include <sys/spa_impl.h>
#include <sys/zap.h>
#include <sys/dsl_synctask.h>
#include <sys/dmu_tx.h>
#include <sys/dmu_objset.h>
#include <sys/utsname.h>
#include <sys/cmn_err.h>
#include <sys/sunddi.h>
#include "zfs_comutil.h"
#ifdef _KERNEL
#include <sys/zone.h>
#endif

/*
 * Routines to manage the on-disk history log.
 *
 * The history log is stored as a dmu object containing
 * <packed record length, record nvlist> tuples.
 *
 * Where "record nvlist" is a nvlist containing uint64_ts and strings, and
 * "packed record length" is the packed length of the "record nvlist" stored
 * as a little endian uint64_t.
 *
 * The log is implemented as a ring buffer, though the original creation
 * of the pool ('zpool create') is never overwritten.
 *
 * The history log is tracked as object 'spa_t::spa_history'.  The bonus buffer
 * of 'spa_history' stores the offsets for logging/retrieving history as
 * 'spa_history_phys_t'.  'sh_pool_create_len' is the ending offset in bytes of
 * where the 'zpool create' record is stored.  This allows us to never
 * overwrite the original creation of the pool.  'sh_phys_max_off' is the
 * physical ending offset in bytes of the log.  This tells you the length of
 * the buffer. 'sh_eof' is the logical EOF (in bytes).  Whenever a record
 * is added, 'sh_eof' is incremented by the the size of the record.
 * 'sh_eof' is never decremented.  'sh_bof' is the logical BOF (in bytes).
 * This is where the consumer should start reading from after reading in
 * the 'zpool create' portion of the log.
 *
 * 'sh_records_lost' keeps track of how many records have been overwritten
 * and permanently lost.
 */

/* convert a logical offset to physical */
static uint64_t
spa_history_log_to_phys(uint64_t log_off, spa_history_phys_t *shpp)
{
	uint64_t phys_len;

	phys_len = shpp->sh_phys_max_off - shpp->sh_pool_create_len;
	return ((log_off - shpp->sh_pool_create_len) % phys_len
	    + shpp->sh_pool_create_len);
}

void
spa_history_create_obj(spa_t *spa, dmu_tx_t *tx)
{
	dmu_buf_t *dbp;
	spa_history_phys_t *shpp;
	objset_t *mos = spa->spa_meta_objset;

	ASSERT(spa->spa_history == 0);
	spa->spa_history = dmu_object_alloc(mos, DMU_OT_SPA_HISTORY,
	    SPA_MAXBLOCKSIZE, DMU_OT_SPA_HISTORY_OFFSETS,
	    sizeof (spa_history_phys_t), tx);

	VERIFY(zap_add(mos, DMU_POOL_DIRECTORY_OBJECT,
	    DMU_POOL_HISTORY, sizeof (uint64_t), 1,
	    &spa->spa_history, tx) == 0);

	VERIFY(0 == dmu_bonus_hold(mos, spa->spa_history, FTAG, &dbp));
	ASSERT(dbp->db_size >= sizeof (spa_history_phys_t));

	shpp = dbp->db_data;
	dmu_buf_will_dirty(dbp, tx);

	/*
	 * Figure out maximum size of history log.  We set it at
	 * 1% of pool size, with a max of 32MB and min of 128KB.
	 */
	shpp->sh_phys_max_off =
	    metaslab_class_get_dspace(spa_normal_class(spa)) / 100;
	shpp->sh_phys_max_off = MIN(shpp->sh_phys_max_off, 32<<20);
	shpp->sh_phys_max_off = MAX(shpp->sh_phys_max_off, 128<<10);

	dmu_buf_rele(dbp, FTAG);
}

/*
 * Change 'sh_bof' to the beginning of the next record.
 */
static int
spa_history_advance_bof(spa_t *spa, spa_history_phys_t *shpp)
{
	objset_t *mos = spa->spa_meta_objset;
	uint64_t firstread, reclen, phys_bof;
	char buf[sizeof (reclen)];
	int err;

	phys_bof = spa_history_log_to_phys(shpp->sh_bof, shpp);
	firstread = MIN(sizeof (reclen), shpp->sh_phys_max_off - phys_bof);

	if ((err = dmu_read(mos, spa->spa_history, phys_bof, firstread,
	    buf, DMU_READ_PREFETCH)) != 0)
		return (err);
	if (firstread != sizeof (reclen)) {
		if ((err = dmu_read(mos, spa->spa_history,
		    shpp->sh_pool_create_len, sizeof (reclen) - firstread,
		    buf + firstread, DMU_READ_PREFETCH)) != 0)
			return (err);
	}

	reclen = LE_64(*((uint64_t *)buf));
	shpp->sh_bof += reclen + sizeof (reclen);
	shpp->sh_records_lost++;
	return (0);
}

static int
spa_history_write(spa_t *spa, void *buf, uint64_t len, spa_history_phys_t *shpp,
    dmu_tx_t *tx)
{
	uint64_t firstwrite, phys_eof;
	objset_t *mos = spa->spa_meta_objset;
	int err;

	ASSERT(MUTEX_HELD(&spa->spa_history_lock));

	/* see if we need to reset logical BOF */
	while (shpp->sh_phys_max_off - shpp->sh_pool_create_len -
	    (shpp->sh_eof - shpp->sh_bof) <= len) {
		if ((err = spa_history_advance_bof(spa, shpp)) != 0) {
			return (err);
		}
	}

	phys_eof = spa_history_log_to_phys(shpp->sh_eof, shpp);
	firstwrite = MIN(len, shpp->sh_phys_max_off - phys_eof);
	shpp->sh_eof += len;
	dmu_write(mos, spa->spa_history, phys_eof, firstwrite, buf, tx);

	len -= firstwrite;
	if (len > 0) {
		/* write out the rest at the beginning of physical file */
		dmu_write(mos, spa->spa_history, shpp->sh_pool_create_len,
		    len, (char *)buf + firstwrite, tx);
	}

	return (0);
}

static char *
spa_history_zone(void)
{
#ifdef _KERNEL
#ifdef HAVE_SPL
	return ("linux");
#else
	return (curproc->p_zone->zone_name);
#endif
#else
	return ("global");
#endif
}

/*
 * Write out a history event.
 */
/*ARGSUSED*/
static void
spa_history_log_sync(void *arg1, void *arg2, dmu_tx_t *tx)
{
	spa_t		*spa = arg1;
	history_arg_t	*hap = arg2;
	const char	*history_str = hap->ha_history_str;
	objset_t	*mos = spa->spa_meta_objset;
	dmu_buf_t	*dbp;
	spa_history_phys_t *shpp;
	size_t		reclen;
	uint64_t	le_len;
	nvlist_t	*nvrecord;
	char		*record_packed = NULL;
	int		ret;

	/*
	 * If we have an older pool that doesn't have a command
	 * history object, create it now.
	 */
	mutex_enter(&spa->spa_history_lock);
	if (!spa->spa_history)
		spa_history_create_obj(spa, tx);
	mutex_exit(&spa->spa_history_lock);

	/*
	 * Get the offset of where we need to write via the bonus buffer.
	 * Update the offset when the write completes.
	 */
	VERIFY(0 == dmu_bonus_hold(mos, spa->spa_history, FTAG, &dbp));
	shpp = dbp->db_data;

	dmu_buf_will_dirty(dbp, tx);

#ifdef ZFS_DEBUG
	{
		dmu_object_info_t doi;
		dmu_object_info_from_db(dbp, &doi);
		ASSERT3U(doi.doi_bonus_type, ==, DMU_OT_SPA_HISTORY_OFFSETS);
	}
#endif

	VERIFY(nvlist_alloc(&nvrecord, NV_UNIQUE_NAME, KM_SLEEP) == 0);
	VERIFY(nvlist_add_uint64(nvrecord, ZPOOL_HIST_TIME,
	    gethrestime_sec()) == 0);
	VERIFY(nvlist_add_uint64(nvrecord, ZPOOL_HIST_WHO, hap->ha_uid) == 0);
	if (hap->ha_zone != NULL)
		VERIFY(nvlist_add_string(nvrecord, ZPOOL_HIST_ZONE,
		    hap->ha_zone) == 0);
#ifdef _KERNEL
	VERIFY(nvlist_add_string(nvrecord, ZPOOL_HIST_HOST,
	    utsname.nodename) == 0);
#endif
	if (hap->ha_log_type == LOG_CMD_POOL_CREATE ||
	    hap->ha_log_type == LOG_CMD_NORMAL) {
		VERIFY(nvlist_add_string(nvrecord, ZPOOL_HIST_CMD,
		    history_str) == 0);

		zfs_dbgmsg("command: %s", history_str);
	} else {
		VERIFY(nvlist_add_uint64(nvrecord, ZPOOL_HIST_INT_EVENT,
		    hap->ha_event) == 0);
		VERIFY(nvlist_add_uint64(nvrecord, ZPOOL_HIST_TXG,
		    tx->tx_txg) == 0);
		VERIFY(nvlist_add_string(nvrecord, ZPOOL_HIST_INT_STR,
		    history_str) == 0);

		zfs_dbgmsg("internal %s pool:%s txg:%llu %s",
		    zfs_history_event_names[hap->ha_event], spa_name(spa),
		    (longlong_t)tx->tx_txg, history_str);

	}

	VERIFY(nvlist_size(nvrecord, &reclen, NV_ENCODE_XDR) == 0);
	record_packed = kmem_alloc(reclen, KM_SLEEP);

	VERIFY(nvlist_pack(nvrecord, &record_packed, &reclen,
	    NV_ENCODE_XDR, KM_SLEEP) == 0);

	mutex_enter(&spa->spa_history_lock);
	if (hap->ha_log_type == LOG_CMD_POOL_CREATE)
		VERIFY(shpp->sh_eof == shpp->sh_pool_create_len);

	/* write out the packed length as little endian */
	le_len = LE_64((uint64_t)reclen);
	ret = spa_history_write(spa, &le_len, sizeof (le_len), shpp, tx);
	if (!ret)
		ret = spa_history_write(spa, record_packed, reclen, shpp, tx);

	if (!ret && hap->ha_log_type == LOG_CMD_POOL_CREATE) {
		shpp->sh_pool_create_len += sizeof (le_len) + reclen;
		shpp->sh_bof = shpp->sh_pool_create_len;
	}

	mutex_exit(&spa->spa_history_lock);
	nvlist_free(nvrecord);
	kmem_free(record_packed, reclen);
	dmu_buf_rele(dbp, FTAG);

	strfree(hap->ha_history_str);
	if (hap->ha_zone != NULL)
		strfree(hap->ha_zone);
	kmem_free(hap, sizeof (history_arg_t));
}

/*
 * Write out a history event.
 */
int
spa_history_log(spa_t *spa, const char *history_str, history_log_type_t what)
{
	history_arg_t *ha;
	int err = 0;
	dmu_tx_t *tx;

	ASSERT(what != LOG_INTERNAL);

	tx = dmu_tx_create_dd(spa_get_dsl(spa)->dp_mos_dir);
	err = dmu_tx_assign(tx, TXG_WAIT);
	if (err) {
		dmu_tx_abort(tx);
		return (err);
	}

	ha = kmem_alloc(sizeof (history_arg_t), KM_SLEEP);
	ha->ha_history_str = strdup(history_str);
	ha->ha_zone = strdup(spa_history_zone());
	ha->ha_log_type = what;
	ha->ha_uid = crgetuid(CRED());

	/* Kick this off asynchronously; errors are ignored. */
	dsl_sync_task_do_nowait(spa_get_dsl(spa), NULL,
	    spa_history_log_sync, spa, ha, 0, tx);
	dmu_tx_commit(tx);

	/* spa_history_log_sync will free ha and strings */
	return (err);
}

/*
 * Read out the command history.
 */
int
spa_history_get(spa_t *spa, uint64_t *offp, uint64_t *len, char *buf)
{
	objset_t *mos = spa->spa_meta_objset;
	dmu_buf_t *dbp;
	uint64_t read_len, phys_read_off, phys_eof;
	uint64_t leftover = 0;
	spa_history_phys_t *shpp;
	int err;

	/*
	 * If the command history  doesn't exist (older pool),
	 * that's ok, just return ENOENT.
	 */
	if (!spa->spa_history)
		return (ENOENT);

	/*
	 * The history is logged asynchronously, so when they request
	 * the first chunk of history, make sure everything has been
	 * synced to disk so that we get it.
	 */
	if (*offp == 0 && spa_writeable(spa))
		txg_wait_synced(spa_get_dsl(spa), 0);

	if ((err = dmu_bonus_hold(mos, spa->spa_history, FTAG, &dbp)) != 0)
		return (err);
	shpp = dbp->db_data;

#ifdef ZFS_DEBUG
	{
		dmu_object_info_t doi;
		dmu_object_info_from_db(dbp, &doi);
		ASSERT3U(doi.doi_bonus_type, ==, DMU_OT_SPA_HISTORY_OFFSETS);
	}
#endif

	mutex_enter(&spa->spa_history_lock);
	phys_eof = spa_history_log_to_phys(shpp->sh_eof, shpp);

	if (*offp < shpp->sh_pool_create_len) {
		/* read in just the zpool create history */
		phys_read_off = *offp;
		read_len = MIN(*len, shpp->sh_pool_create_len -
		    phys_read_off);
	} else {
		/*
		 * Need to reset passed in offset to BOF if the passed in
		 * offset has since been overwritten.
		 */
		*offp = MAX(*offp, shpp->sh_bof);
		phys_read_off = spa_history_log_to_phys(*offp, shpp);

		/*
		 * Read up to the minimum of what the user passed down or
		 * the EOF (physical or logical).  If we hit physical EOF,
		 * use 'leftover' to read from the physical BOF.
		 */
		if (phys_read_off <= phys_eof) {
			read_len = MIN(*len, phys_eof - phys_read_off);
		} else {
			read_len = MIN(*len,
			    shpp->sh_phys_max_off - phys_read_off);
			if (phys_read_off + *len > shpp->sh_phys_max_off) {
				leftover = MIN(*len - read_len,
				    phys_eof - shpp->sh_pool_create_len);
			}
		}
	}

	/* offset for consumer to use next */
	*offp += read_len + leftover;

	/* tell the consumer how much you actually read */
	*len = read_len + leftover;

	if (read_len == 0) {
		mutex_exit(&spa->spa_history_lock);
		dmu_buf_rele(dbp, FTAG);
		return (0);
	}

	err = dmu_read(mos, spa->spa_history, phys_read_off, read_len, buf,
	    DMU_READ_PREFETCH);
	if (leftover && err == 0) {
		err = dmu_read(mos, spa->spa_history, shpp->sh_pool_create_len,
		    leftover, buf + read_len, DMU_READ_PREFETCH);
	}
	mutex_exit(&spa->spa_history_lock);

	dmu_buf_rele(dbp, FTAG);
	return (err);
}

static void
log_internal(history_internal_events_t event, spa_t *spa,
    dmu_tx_t *tx, const char *fmt, va_list adx)
{
	history_arg_t *ha;
	va_list adx_copy;

	/*
	 * If this is part of creating a pool, not everything is
	 * initialized yet, so don't bother logging the internal events.
	 */
	if (tx->tx_txg == TXG_INITIAL)
		return;

	ha = kmem_alloc(sizeof (history_arg_t), KM_SLEEP);
<<<<<<< HEAD
	ha->ha_history_str = kmem_asprintf(fmt, adx);
=======
	va_copy(adx_copy, adx);
	ha->ha_history_str = kmem_vasprintf(fmt, adx_copy);
	va_end(adx_copy);
>>>>>>> 7b16b358
	ha->ha_log_type = LOG_INTERNAL;
	ha->ha_event = event;
	ha->ha_zone = NULL;
	ha->ha_uid = 0;

	if (dmu_tx_is_syncing(tx)) {
		spa_history_log_sync(spa, ha, tx);
	} else {
		dsl_sync_task_do_nowait(spa_get_dsl(spa), NULL,
		    spa_history_log_sync, spa, ha, 0, tx);
	}
	/* spa_history_log_sync() will free ha and strings */
}

void
spa_history_log_internal(history_internal_events_t event, spa_t *spa,
    dmu_tx_t *tx, const char *fmt, ...)
{
	dmu_tx_t *htx = tx;
	va_list adx;

	/* create a tx if we didn't get one */
	if (tx == NULL) {
		htx = dmu_tx_create_dd(spa_get_dsl(spa)->dp_mos_dir);
		if (dmu_tx_assign(htx, TXG_WAIT) != 0) {
			dmu_tx_abort(htx);
			return;
		}
	}

	va_start(adx, fmt);
	log_internal(event, spa, htx, fmt, adx);
	va_end(adx);

	/* if we didn't get a tx from the caller, commit the one we made */
	if (tx == NULL)
		dmu_tx_commit(htx);
}

void
spa_history_log_version(spa_t *spa, history_internal_events_t event)
{
#ifdef _KERNEL
	uint64_t current_vers = spa_version(spa);

	if (current_vers >= SPA_VERSION_ZPOOL_HISTORY) {
		spa_history_log_internal(event, spa, NULL,
		    "pool spa %llu; zfs spa %llu; zpl %d; uts %s %s %s %s",
		    (u_longlong_t)current_vers, SPA_VERSION, ZPL_VERSION,
		    utsname.nodename, utsname.release, utsname.version,
		    utsname.machine);
	}
	cmn_err(CE_CONT, "!%s version %llu pool %s using %llu",
	    event == LOG_POOL_IMPORT ? "imported" :
	    event == LOG_POOL_CREATE ? "created" : "accessed",
	    (u_longlong_t)current_vers, spa_name(spa), SPA_VERSION);
#endif
}

#if defined(_KERNEL) && defined(HAVE_SPL)
EXPORT_SYMBOL(spa_history_create_obj);
EXPORT_SYMBOL(spa_history_get);
EXPORT_SYMBOL(spa_history_log);
EXPORT_SYMBOL(spa_history_log_internal);
EXPORT_SYMBOL(spa_history_log_version);
#endif<|MERGE_RESOLUTION|>--- conflicted
+++ resolved
@@ -442,13 +442,9 @@
 		return;
 
 	ha = kmem_alloc(sizeof (history_arg_t), KM_SLEEP);
-<<<<<<< HEAD
-	ha->ha_history_str = kmem_asprintf(fmt, adx);
-=======
 	va_copy(adx_copy, adx);
 	ha->ha_history_str = kmem_vasprintf(fmt, adx_copy);
 	va_end(adx_copy);
->>>>>>> 7b16b358
 	ha->ha_log_type = LOG_INTERNAL;
 	ha->ha_event = event;
 	ha->ha_zone = NULL;
