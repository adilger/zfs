--- conflicted
+++ resolved
@@ -23,12 +23,7 @@
  * Use is subject to license terms.
  */
 
-<<<<<<< HEAD
-#pragma ident	"@(#)zfs_ioctl.c	1.61	08/04/27 SMI"
-
 #include <sys/zfs_ioctl.h>
-=======
->>>>>>> 016e3057
 #include <sys/types.h>
 #include <sys/param.h>
 #include <sys/errno.h>
