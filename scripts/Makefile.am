--- conflicted
+++ resolved
@@ -7,13 +7,13 @@
 ZPIOS=${top_srcdir}/scripts/zpios.sh
 
 check:
-<<<<<<< HEAD
 	@$(ZFS) -v
 	@echo
 	@echo -n "===================================="
 	@echo -n " ZTEST "
 	@echo    "===================================="
 	@echo
+	@ulimit -c unlimited
 	@$(ZTEST) -V
 	@echo
 	@echo -n "===================================="
@@ -29,18 +29,4 @@
 	@$(ZPIOS) -c lo-raidz    -t tiny | tail -1
 	@$(ZPIOS) -c lo-raidz2   -t tiny | tail -1
 	@echo
-	@$(ZFS) -vu
-=======
-	$(ZFS) -v
-	ulimit -c unlimited
-	$(ZTEST) -V
-	$(ZPIOS) -c file-raid0  -t tiny
-	$(ZPIOS) -c file-raid10 -t tiny
-	$(ZPIOS) -c file-raidz  -t tiny
-	$(ZPIOS) -c file-raidz2 -t tiny
-	$(ZPIOS) -c lo-raid0    -t tiny
-	$(ZPIOS) -c lo-raid10   -t tiny
-	$(ZPIOS) -c lo-raidz    -t tiny
-	$(ZPIOS) -c lo-raidz2   -t tiny
-	$(ZFS) -vu
->>>>>>> db3967ba
+	@$(ZFS) -vu